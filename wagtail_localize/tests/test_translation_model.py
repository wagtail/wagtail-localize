import polib
from django.test import TestCase
from django.utils import timezone
from wagtail.core.models import Page, Locale

from wagtail_localize.models import (
    TranslationSource,
    String,
    StringTranslation,
    TranslationContext,
    StringSegment,
    TemplateSegment,
    RelatedObjectSegment,
    Translation,
<<<<<<< HEAD
    UnknownString,
    UnknownContext,
    StringNotUsedInContext,
)
from wagtail_localize.segments import TemplateSegmentValue, RelatedObjectSegmentValue
from wagtail_localize.segments.extract import extract_segments
from wagtail_localize.strings import StringValue
from wagtail_localize.test.models import TestPage
=======
    CannotSaveDraftError,
)
from wagtail_localize.segments import TemplateSegmentValue, RelatedObjectSegmentValue
from wagtail_localize.segments.extract import extract_segments
from wagtail_localize.test.models import TestPage, TestSnippet
>>>>>>> b3f97abd


def insert_segments(revision, locale, segments):
    """
    Inserts the list of untranslated segments into translation memory
    """
    for segment in segments:
        if isinstance(segment, TemplateSegmentValue):
            TemplateSegment.from_value(revision, segment)
        elif isinstance(segment, RelatedObjectSegmentValue):
            RelatedObjectSegment.from_value(revision, segment)
        else:
            StringSegment.from_value(revision, locale, segment)


def create_test_page(**kwargs):
    parent = kwargs.pop("parent", None) or Page.objects.get(id=1)
    page = parent.add_child(instance=TestPage(**kwargs))
    page_revision = page.save_revision()
    page_revision.publish()
    page.refresh_from_db()

    source, created = TranslationSource.from_instance(page)

    prepare_source(source)

    return page


def prepare_source(source):
    # Extract segments from source and save them into translation memory
    segments = extract_segments(source.as_instance())
    insert_segments(source, source.locale_id, segments)

    # Recurse into any related objects
    for segment in segments:
        if not isinstance(segment, RelatedObjectSegmentValue):
            continue

        related_source, created = TranslationSource.from_instance(
            segment.get_instance(source.locale)
        )
        prepare_source(related_source)


class TestGetProgress(TestCase):
    def setUp(self):
        self.fr_locale = Locale.objects.create(language_code="fr")

        self.page = create_test_page(
            title="Test page",
            slug="test-slug",
            test_charfield="Test content",
            test_textfield="More test content"
        )
        self.source = TranslationSource.objects.get()
        self.translation = Translation.objects.create(
            object=self.source.object,
            target_locale=self.fr_locale,
            source=self.source,
        )

        self.test_charfield_context = TranslationContext.objects.get(path="test_charfield")
        self.test_textfield_context = TranslationContext.objects.get(path="test_textfield")

        self.test_content_string = String.objects.get(data="Test content")
        self.more_test_content_string = String.objects.get(data="More test content")

    def test_get_progress(self):
        progress = self.translation.get_progress()
        self.assertEqual(progress, (2, 0))

    def test_get_progress_with_translations(self):
        StringTranslation.objects.create(
            translation_of=self.test_content_string,
            context=self.test_charfield_context,
            locale=self.fr_locale,
            data="Contenu de test",
        )

        StringTranslation.objects.create(
            translation_of=self.more_test_content_string,
            context=self.test_textfield_context,
            locale=self.fr_locale,
            data="Plus de contenu de test",
        )

        progress = self.translation.get_progress()
        self.assertEqual(progress, (2, 2))

    def test_get_progress_with_translations_in_different_locale(self):
        # Same as before but with a different locale. These shouldn't count
        de_locale = Locale.objects.create(language_code="de")

        StringTranslation.objects.create(
            translation_of=self.test_content_string,
            context=self.test_charfield_context,
            locale=de_locale,
            data="Testinhalt",
        )

        StringTranslation.objects.create(
            translation_of=self.more_test_content_string,
            context=self.test_textfield_context,
            locale=de_locale,
            data="Mehr Testinhalte",
        )

        progress = self.translation.get_progress()
        self.assertEqual(progress, (2, 0))

    def test_get_progress_with_translations_in_different_context(self):
        # Same as before but swap the contexts of the translations. The translations shouldn't count
        StringTranslation.objects.create(
            translation_of=self.test_content_string,
            context=self.test_textfield_context,
            locale=self.fr_locale,
            data="Contenu de test",
        )

        StringTranslation.objects.create(
            translation_of=self.more_test_content_string,
            context=self.test_charfield_context,
            locale=self.fr_locale,
            data="Plus de contenu de test",
        )

        progress = self.translation.get_progress()
        self.assertEqual(progress, (2, 0))


class TestExportPO(TestCase):
    def setUp(self):
        self.en_locale = Locale.objects.get(language_code="en")
        self.fr_locale = Locale.objects.create(language_code="fr")

        self.page = create_test_page(title="Test page", slug="test-page", test_charfield="This is some test content")
        self.source = TranslationSource.from_instance(self.page)[0]
        self.source.extract_segments()

        self.translation = Translation.objects.create(
            object=self.source.object,
            target_locale=self.fr_locale,
            source=self.source,
        )

    def test_export_po(self):
        po = self.translation.export_po()

        self.assertEqual(po.metadata.keys(), {'POT-Creation-Date', 'MIME-Version', 'Content-Type', 'X-WagtailLocalize-TranslationID'})
        self.assertEqual(po.metadata['MIME-Version'], '1.0')
        self.assertEqual(po.metadata['Content-Type'], 'text/plain; charset=utf-8')
        self.assertEqual(po.metadata['X-WagtailLocalize-TranslationID'], str(self.translation.uuid))

        self.assertEqual(len(po), 1)
        self.assertEqual(po[0].msgid, "This is some test content")
        self.assertEqual(po[0].msgctxt, "test_charfield")
        self.assertEqual(po[0].msgstr, "")
        self.assertFalse(po[0].obsolete)

    def test_export_po_with_translation(self):
        StringTranslation.objects.create(
            translation_of=String.objects.get(data="This is some test content"),
            context=TranslationContext.objects.get(path="test_charfield"),
            locale=self.fr_locale,
            data="Contenu de test",
        )

        po = self.translation.export_po()

        self.assertEqual(po.metadata.keys(), {'POT-Creation-Date', 'MIME-Version', 'Content-Type', 'X-WagtailLocalize-TranslationID'})
        self.assertEqual(po.metadata['MIME-Version'], '1.0')
        self.assertEqual(po.metadata['Content-Type'], 'text/plain; charset=utf-8')
        self.assertEqual(po.metadata['X-WagtailLocalize-TranslationID'], str(self.translation.uuid))

        self.assertEqual(len(po), 1)
        self.assertEqual(po[0].msgid, "This is some test content")
        self.assertEqual(po[0].msgctxt, "test_charfield")
        self.assertEqual(po[0].msgstr, "Contenu de test")
        self.assertFalse(po[0].obsolete)

    def test_export_po_with_obsolete_translation(self):
        obsolete_string = String.from_value(self.en_locale, StringValue("This is an obsolete string"))
        String.from_value(self.en_locale, StringValue("This is an obsolete string that was never translated"))

        StringTranslation.objects.create(
            translation_of=obsolete_string,
            context=TranslationContext.objects.get(path="test_charfield"),
            locale=self.fr_locale,
            data="Ceci est une chaîne obsolète",
        )

        po = self.translation.export_po()

        self.assertEqual(po.metadata.keys(), {'POT-Creation-Date', 'MIME-Version', 'Content-Type', 'X-WagtailLocalize-TranslationID'})
        self.assertEqual(po.metadata['MIME-Version'], '1.0')
        self.assertEqual(po.metadata['Content-Type'], 'text/plain; charset=utf-8')
        self.assertEqual(po.metadata['X-WagtailLocalize-TranslationID'], str(self.translation.uuid))

        # The non-obsolete strings come first
        self.assertEqual(len(po), 2)
        self.assertEqual(po[0].msgid, "This is some test content")
        self.assertEqual(po[0].msgctxt, "test_charfield")
        self.assertEqual(po[0].msgstr, "")
        self.assertFalse(po[0].obsolete)

        # Then the obsolete string
        self.assertEqual(po[1].msgid, "This is an obsolete string")
        self.assertEqual(po[1].msgctxt, "test_charfield")
        self.assertEqual(po[1].msgstr, "Ceci est une chaîne obsolète")
        self.assertTrue(po[1].obsolete)

        # Obsolete strings that never had a translation don't get exported


class TestImportPO(TestCase):
    def setUp(self):
        self.en_locale = Locale.objects.get(language_code="en")
        self.fr_locale = Locale.objects.create(language_code="fr")

        self.page = create_test_page(title="Test page", slug="test-page", test_charfield="This is some test content")
        self.source = TranslationSource.from_instance(self.page)[0]
        self.source.extract_segments()

        self.translation = Translation.objects.create(
            object=self.source.object,
            target_locale=self.fr_locale,
            source=self.source,
        )

    def test_import_po(self):
        obsolete_string = String.from_value(self.en_locale, StringValue("This is an obsolete string"))
        StringTranslation.objects.create(
            translation_of=obsolete_string,
            context=TranslationContext.objects.get(path="test_charfield"),
            locale=self.fr_locale,
            data="Ceci est une chaîne obsolète",
        )

        # Create a translation source to represent a past source that had the above string
        past_source = TranslationSource.from_instance(self.page, force=True)[0]
        past_source.extract_segments()
        past_source.stringsegment_set.update(string=obsolete_string)

        po = polib.POFile(wrapwidth=200)
        po.metadata = {
            "POT-Creation-Date": str(timezone.now()),
            "MIME-Version": "1.0",
            "Content-Type": "text/plain; charset=utf-8",
            "X-WagtailLocalize-TranslationID": str(self.translation.uuid),
        }

        po.append(
            polib.POEntry(
                msgid="This is some test content",
                msgctxt="test_charfield",
                msgstr="Contenu de test",
            )
        )

        po.append(
            polib.POEntry(
                msgid="This is an obsolete string",
                msgctxt="test_charfield",
                msgstr="C'est encore une chaîne obsolète",
                obsolete=True
            )
        )

        warnings = list(self.translation.import_po(po))
        self.assertEqual(warnings, [])

        translation = StringTranslation.objects.get(translation_of__data="This is some test content")
        self.assertEqual(translation.context, TranslationContext.objects.get(path="test_charfield"))
        self.assertEqual(translation.locale, self.fr_locale)
        self.assertEqual(translation.data, "Contenu de test")

        # Obsolete strings still get updated
        translation = StringTranslation.objects.get(translation_of__data="This is an obsolete string")
        self.assertEqual(translation.context, TranslationContext.objects.get(path="test_charfield"))
        self.assertEqual(translation.locale, self.fr_locale)
        self.assertEqual(translation.data, "C'est encore une chaîne obsolète",)

    def test_import_po_deletes_translations(self):
        StringTranslation.objects.create(
            translation_of=String.objects.get(data="This is some test content"),
            context=TranslationContext.objects.get(path="test_charfield"),
            locale=self.fr_locale,
            data="Contenu de test",
        )

        StringTranslation.objects.create(
            translation_of=String.from_value(self.en_locale, StringValue("This is an obsolete string")),
            context=TranslationContext.objects.get(path="test_charfield"),
            locale=self.fr_locale,
            data="Ceci est une chaîne obsolète",
        )

        # Create an empty PO file
        po = polib.POFile(wrapwidth=200)
        po.metadata = {
            "POT-Creation-Date": str(timezone.now()),
            "MIME-Version": "1.0",
            "Content-Type": "text/plain; charset=utf-8",
            "X-WagtailLocalize-TranslationID": str(self.translation.uuid),
        }

        warnings = list(self.translation.import_po(po, delete=True))
        self.assertEqual(warnings, [])

        # Should delete both the translations
        self.assertFalse(StringTranslation.objects.exists())

    def test_import_po_with_invalid_translation_id(self):
        po = polib.POFile(wrapwidth=200)
        po.metadata = {
            "POT-Creation-Date": str(timezone.now()),
            "MIME-Version": "1.0",
            "Content-Type": "text/plain; charset=utf-8",
            "X-WagtailLocalize-TranslationID": 'foo',
        }

        po.append(
            polib.POEntry(
                msgid="This is some test content",
                msgctxt="test_charfield",
                msgstr="Contenu de test",
            )
        )

        warnings = list(self.translation.import_po(po))
        self.assertEqual(warnings, [])

        # Should delete both the translations
        self.assertFalse(StringTranslation.objects.exists())

    def test_warnings(self):
        String.from_value(self.en_locale, StringValue("This string exists in the database but isn't relevant to this object"))

        po = polib.POFile(wrapwidth=200)
        po.metadata = {
            "POT-Creation-Date": str(timezone.now()),
            "MIME-Version": "1.0",
            "Content-Type": "text/plain; charset=utf-8",
            "X-WagtailLocalize-TranslationID": str(self.translation.uuid),
        }

        po.append(
            polib.POEntry(
                msgid="This string exists in the database but isn't relevant to this object",
                msgctxt="test_charfield",
                msgstr="Contenu de test",
            )
        )

        po.append(
            polib.POEntry(
                msgid="This string doesn't exist",
                msgctxt="test_charfield",
                msgstr="Contenu de test",
            )
        )

        po.append(
            polib.POEntry(
                msgid="This is some test content",
                msgctxt="invalidcontext",
                msgstr="Contenu de test",
            )
        )

        warnings = list(self.translation.import_po(po))

        self.assertEqual(warnings, [
            StringNotUsedInContext(0, "This string exists in the database but isn't relevant to this object", "test_charfield"),
            UnknownString(1, "This string doesn't exist"),
            UnknownContext(2, "invalidcontext"),
        ])


class TestGetStatus(TestCase):
    def setUp(self):
        self.fr_locale = Locale.objects.create(language_code="fr")

        self.page = create_test_page(
            title="Test page",
            slug="test-slug",
            test_charfield="Test content",
            test_textfield="More test content"
        )
        self.source = TranslationSource.objects.get()
        self.translation = Translation.objects.create(
            object=self.source.object,
            target_locale=self.fr_locale,
            source=self.source,
        )

        self.test_charfield_context = TranslationContext.objects.get(path="test_charfield")
        self.test_textfield_context = TranslationContext.objects.get(path="test_textfield")

        self.test_content_string = String.objects.get(data="Test content")
        self.more_test_content_string = String.objects.get(data="More test content")

    def test_get_status_display(self):
        self.assertEqual(self.translation.get_status_display(), "Waiting for translations")

    def test_get_status_display_with_translations(self):
        StringTranslation.objects.create(
            translation_of=self.test_content_string,
            context=self.test_charfield_context,
            locale=self.fr_locale,
            data="Contenu de test",
        )

        StringTranslation.objects.create(
            translation_of=self.more_test_content_string,
            context=self.test_textfield_context,
            locale=self.fr_locale,
            data="Plus de contenu de test",
        )

        self.assertEqual(self.translation.get_status_display(), "Up to date")


class TestSaveTarget(TestCase):
    def setUp(self):
        self.fr_locale = Locale.objects.create(language_code="fr")

        self.page = create_test_page(
            title="Test page",
            slug="test-slug",
            test_charfield="Test content",
            test_textfield="More test content"
        )
        self.source = TranslationSource.objects.get()
        self.translation = Translation.objects.create(
            object=self.source.object,
            target_locale=self.fr_locale,
            source=self.source,
        )

        self.test_charfield_context = TranslationContext.objects.get(path="test_charfield")
        self.test_textfield_context = TranslationContext.objects.get(path="test_textfield")

        self.test_content_string = String.objects.get(data="Test content")
        self.more_test_content_string = String.objects.get(data="More test content")

    def test_save_target(self):
        self.translation.save_target()

        # Should create the page with English content
        translated_page = self.page.get_translation(self.fr_locale)
        self.assertEqual(translated_page.test_charfield, "Test content")
        self.assertEqual(translated_page.test_textfield, "More test content")

        self.assertTrue(translated_page.live)

    def test_save_target_as_draft(self):
        self.translation.save_target(publish=False)

        # Should create the page with English content
        translated_page = self.page.get_translation(self.fr_locale)
        self.assertEqual(translated_page.test_charfield, "Test content")
        self.assertEqual(translated_page.test_textfield, "More test content")

        self.assertFalse(translated_page.live)

    def test_save_target_with_translations(self):
        StringTranslation.objects.create(
            translation_of=self.test_content_string,
            context=self.test_charfield_context,
            locale=self.fr_locale,
            data="Contenu de test",
        )

        StringTranslation.objects.create(
            translation_of=self.more_test_content_string,
            context=self.test_textfield_context,
            locale=self.fr_locale,
            data="Plus de contenu de test",
        )

        self.translation.save_target()

        translated_page = self.page.get_translation(self.fr_locale)
        self.assertEqual(translated_page.test_charfield, "Contenu de test")
        self.assertEqual(translated_page.test_textfield, "Plus de contenu de test")

    def test_save_target_with_partial_translations(self):
        StringTranslation.objects.create(
            translation_of=self.more_test_content_string,
            context=self.test_textfield_context,
            locale=self.fr_locale,
            data="Plus de contenu de test",
        )

        self.translation.save_target()

        translated_page = self.page.get_translation(self.fr_locale)
        self.assertEqual(translated_page.test_charfield, "Test content")
        self.assertEqual(translated_page.test_textfield, "Plus de contenu de test")

    def test_save_target_snippet(self):
        snippet = TestSnippet.objects.create(field="Test content")
        source, created = TranslationSource.from_instance(snippet)
        source.extract_segments()
        translation = Translation.objects.create(
            object=source.object,
            target_locale=self.fr_locale,
            source=source,
        )

        field_context = TranslationContext.objects.get(path="field")
        StringTranslation.objects.create(
            translation_of=self.test_content_string,
            context=field_context,
            locale=self.fr_locale,
            data="Contenu de test",
        )

        translation.save_target()

        translated_snippet = snippet.get_translation(self.fr_locale)
        self.assertEqual(translated_snippet.field, "Contenu de test")

    def test_save_target_cant_save_snippet_as_draft(self):
        snippet = TestSnippet.objects.create(field="Test content")
        source, created = TranslationSource.from_instance(snippet)
        source.extract_segments()
        translation = Translation.objects.create(
            object=source.object,
            target_locale=self.fr_locale,
            source=source,
        )

        field_context = TranslationContext.objects.get(path="field")
        StringTranslation.objects.create(
            translation_of=self.test_content_string,
            context=field_context,
            locale=self.fr_locale,
            data="Contenu de test",
        )

        with self.assertRaises(CannotSaveDraftError):
            translation.save_target(publish=False)<|MERGE_RESOLUTION|>--- conflicted
+++ resolved
@@ -12,22 +12,15 @@
     TemplateSegment,
     RelatedObjectSegment,
     Translation,
-<<<<<<< HEAD
     UnknownString,
     UnknownContext,
     StringNotUsedInContext,
+    CannotSaveDraftError,
 )
 from wagtail_localize.segments import TemplateSegmentValue, RelatedObjectSegmentValue
 from wagtail_localize.segments.extract import extract_segments
 from wagtail_localize.strings import StringValue
-from wagtail_localize.test.models import TestPage
-=======
-    CannotSaveDraftError,
-)
-from wagtail_localize.segments import TemplateSegmentValue, RelatedObjectSegmentValue
-from wagtail_localize.segments.extract import extract_segments
 from wagtail_localize.test.models import TestPage, TestSnippet
->>>>>>> b3f97abd
 
 
 def insert_segments(revision, locale, segments):
