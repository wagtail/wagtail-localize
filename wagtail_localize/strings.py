--- conflicted
+++ resolved
@@ -285,29 +285,14 @@
             "Bar",
             "<b>Baz</b>",
             "<a href="http://example.com">A link</a>"
-<<<<<<< HEAD
         ]
 
-
-=======
-        ]
-
-        [
-            http://example.com"
-        ]
-
->>>>>>> a325b770
     Args:
         html (str): The HTML to extract strings from.
 
     Returns:
-<<<<<<< HEAD
         tuple[str, list[tuple[StringValue, dict]]]: Returns a template string, and list 2-tuples containing a
             StringValue and dict of HTML attribute
-=======
-        tuple[str, list[tuple[StringValue, dict]], list[str]]: Returns a template string, list 2-tuples containing a
-            StringValue and dict of HTML attribute, and a list of hrefs that were found.
->>>>>>> a325b770
     """
     soup = BeautifulSoup(html, "html.parser")
 
@@ -444,11 +429,6 @@
     walk(soup)
 
     # Now extract strings from the <text> tags
-<<<<<<< HEAD
-=======
-    # Also, make a list of all 'href' attributes we find too
-    hrefs = set()
->>>>>>> a325b770
     strings = []
     position = 0
     for element in soup.descendants:
