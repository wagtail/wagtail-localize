import React, { FunctionComponent } from 'react';
import styled from 'styled-components';
import gettext from 'gettext';

import Icon from '../../../common/components/Icon';
import Avatar from '../../../common/components/Avatar';

import PageChooser from '../../../common/components/PageChooser';
import ImageChooser from '../../../common/components/ImageChooser';
import DocumentChooser from '../../../common/components/DocumentChooser';

import {
    EditorProps,
    StringSegment,
    SynchronisedValueSegment,
    Segment,
    StringTranslation,
    StringTranslationAPI,
<<<<<<< HEAD
    SegmentOverride,
    SegmentOverrideAPI,
    Locale
=======
    RelatedObjectSegment,
    Segment
>>>>>>> 5ae70aed
} from '.';
import {
    EditorState,
    EditorAction,
    EDIT_STRING_TRANSLATION,
    TRANSLATION_SAVE_SERVER_ERROR,
    TRANSLATION_SAVED,
    TRANSLATION_DELETED,
    EDIT_OVERRIDE,
    OVERRIDE_SAVED,
    OVERRIDE_SAVE_SERVER_ERROR,
    DELETE_OVERRIDE,
    OVERRIDE_DELETED
} from './reducer';

function saveTranslation(
    segment: StringSegment,
    value: string,
    csrfToken: string,
    dispatch: React.Dispatch<EditorAction>
) {
    dispatch({
        type: EDIT_STRING_TRANSLATION,
        segmentId: segment.id,
        value: value
    });
    if (value) {
        // Create/update the translation
        const formData = new FormData();
        formData.append('value', value);

        fetch(segment.editUrl, {
            credentials: 'same-origin',
            method: 'PUT',
            body: formData,
            headers: {
                'X-CSRFToken': csrfToken
            }
        })
            .then(response => {
                if (response.status == 200 || response.status == 201) {
                    return response.json();
                } else {
                    throw new Error('Unrecognised HTTP status returned');
                }
            })
            .then((translation: StringTranslationAPI) => {
                dispatch({
                    type: TRANSLATION_SAVED,
                    segmentId: segment.id,
                    translation
                });
            })
            .catch(() => {
                dispatch({
                    type: TRANSLATION_SAVE_SERVER_ERROR,
                    segmentId: segment.id
                });
            });
    } else {
        // Delete the translation
        fetch(segment.editUrl, {
            credentials: 'same-origin',
            method: 'DELETE',
            headers: {
                'X-CSRFToken': csrfToken
            }
        }).then(response => {
            if (response.status == 200 || response.status == 404) {
                dispatch({
                    type: TRANSLATION_DELETED,
                    segmentId: segment.id
                });
            } else {
                dispatch({
                    type: TRANSLATION_SAVE_SERVER_ERROR,
                    segmentId: segment.id
                });
            }
        });
    }
}

function saveOverride(
    segment: SynchronisedValueSegment,
    value: any,
    csrfToken: string,
    dispatch: React.Dispatch<EditorAction>
) {
    dispatch({
        type: EDIT_OVERRIDE,
        segmentId: segment.id,
        value: value
    });

    // Create/update the translation
    const formData = new FormData();
    formData.append('value', value);

    fetch(segment.editUrl, {
        credentials: 'same-origin',
        method: 'PUT',
        body: formData,
        headers: {
            'X-CSRFToken': csrfToken
        }
    })
        .then(response => {
            if (response.status == 200 || response.status == 201) {
                return response.json();
            } else {
                throw new Error('Unrecognised HTTP status returned');
            }
        })
        .then((override: SegmentOverrideAPI) => {
            dispatch({
                type: OVERRIDE_SAVED,
                segmentId: segment.id,
                override
            });
        })
        .catch(() => {
            dispatch({
                type: OVERRIDE_SAVE_SERVER_ERROR,
                segmentId: segment.id
            });
        });
}

function deleteOverride(
    segment: SynchronisedValueSegment,
    csrfToken: string,
    dispatch: React.Dispatch<EditorAction>
) {
    dispatch({
        type: DELETE_OVERRIDE,
        segmentId: segment.id
    });

    // Delete the override
    fetch(segment.editUrl, {
        credentials: 'same-origin',
        method: 'DELETE',
        headers: {
            'X-CSRFToken': csrfToken
        }
    }).then(response => {
        if (response.status == 200 || response.status == 404) {
            dispatch({
                type: OVERRIDE_DELETED,
                segmentId: segment.id
            });
        } else {
            dispatch({
                type: OVERRIDE_SAVE_SERVER_ERROR,
                segmentId: segment.id
            });
        }
    });
}

interface SingleLineTextAreaProps {
    value: string;
    onChange?(newValue: string): void;
    onHitEnter?(): void;
    focusOnMount?: boolean;
}

const StyledTextArea = styled.textarea`
    border: none;
    border-radius: 0;
    resize: none;
    white-space: normal;
`;

const SingleLineTextArea: FunctionComponent<SingleLineTextAreaProps> = ({
    value,
    onChange,
    onHitEnter,
    focusOnMount
}) => {
    // Using a single line text area to get the wrapping behaviour we want. But it also allows the Grammarly plugin to work

    const onKeyDown = (e: React.KeyboardEvent<HTMLTextAreaElement>) => {
        if (e.key == 'Enter' && onHitEnter) {
            e.preventDefault();
            onHitEnter();
        }
    };

    const onChangeValue = (e: React.ChangeEvent<HTMLTextAreaElement>) => {
        if (onChange) {
            // Since we only want the wrapping behaviour and not newlines, we need to strip them out
            onChange(e.target.value.replace(/(\r\n|\n|\r)/gm, ''));
        }
    };

    // Resize the textarea whenever the value is changed
    const textAreaElement = React.useRef<HTMLTextAreaElement>(null);
    React.useEffect(() => {
        if (textAreaElement.current) {
            textAreaElement.current.style.height = '';
            textAreaElement.current.style.height =
                textAreaElement.current.scrollHeight + 'px';
        }
    }, [value, textAreaElement]);

    // Focus the textarea when it is mounted
    React.useEffect(() => {
        if (focusOnMount && textAreaElement.current) {
            textAreaElement.current.focus();
        }
    }, [textAreaElement]);

    return (
        <StyledTextArea
            rows={1}
            ref={textAreaElement}
            onChange={onChangeValue}
            onKeyDown={onKeyDown}
            value={value}
        />
    );
};

export const BlockLabel = styled.h3`
    color: #007273;
    border: 1px solid #f5f5f5;
    padding-left: 11px;
    padding-right: 11px;
    padding-top: 7px;
    padding-bottom: 9px;
    display: inline-block;
    margin-bottom: 0;
    font-weight: bold;
`;

const BlockSegments = styled.ul`
    list-style-type: none;
    border: 1px solid #eeeeee;
    background-color: #f1f1f1;
    padding: 0;
    margin: 0;

    > li {
        &.errored {
            background-color: #fee7e8;
            // !important required to override the border-bottom rule just below
            border: 1px solid #cd3238 !important;
        }

        &:not(:last-child) {
            border-bottom: 1px solid #eaeaea;
        }

        &:after {
            content: '';
            display: table;
            clear: both;
        }
    }
`;

const SegmentFieldLabel = styled.h4`
    color: #007273;
    font-style: normal;
    font-weight: bold;
    padding-left: 20px;
`;

const SegmentSource = styled.p`
    padding: 15px 20px;
    font-style: italic;
`;

const SegmentValue = styled.div`
    > p,
    > ${StyledTextArea} {
        padding: 0.9em 1.2em;
        font-size: 1.2em;
        font-style: italic;
        line-height: 1.5em;
        font-style: italic;
        font-weight: 600;
    }
`;

const ActionButton = styled.button`
    text-transform: uppercase;
    font-size: 0.8em;
    font-weight: bold;
    color: #017373;
    background-color: #e5f1f1;
    border: 1px solid #6cafaf;
    border-radius: 2px;
    padding: 5px 10px;

    &:hover {
        background-color: darken(#e5f1f1, 10%);
    }
`;

const SegmentToolbar = styled.ul`
    box-sizing: border-box;
    width: 100%;
    text-align: right;
    padding: 10px;
    margin: 0;

    > li {
        display: inline-block;

        &:not(:first-child) {
            margin-left: 15px;
        }
    }

    .icon {
        width: 1.3em;
        height: 1.3em;
        vertical-align: text-bottom;
        margin-left: 10px;

        &--green {
            color: #15704d;
        }

        &--red {
            color: #cd3239;
        }
    }
`;

const SegmentList = styled.ul`
    list-style-type: none;
    padding-left: 50px;
    padding-right: 50px;
`;

interface EditorStringSegmentProps {
    segment: StringSegment;
    translation?: StringTranslation;
    isLocked: boolean;
    dispatch: React.Dispatch<EditorAction>;
    csrfToken: string;
}

const EditorStringSegment: FunctionComponent<EditorStringSegmentProps> = ({
    segment,
    translation,
    isLocked,
    dispatch,
    csrfToken
}) => {
    const [isEditing, setIsEditing] = React.useState(false);
    const [editingValue, setEditingValue] = React.useState(
        (translation && translation.value) || ''
    );

    let comment = <></>;
    let buttons: React.ReactElement[] = [];
    let value: React.ReactFragment = <></>;

    if (isEditing && !isLocked) {
        const onClickSave = () => {
            setIsEditing(false);
            saveTranslation(segment, editingValue, csrfToken, dispatch);
        };

        const onClickCancel = () => {
            setIsEditing(false);
        };

        buttons = [
            <li key="cancel">
                <ActionButton onClick={onClickCancel}>
                    {gettext('Cancel')}
                </ActionButton>
            </li>,
            <li key="save">
                <ActionButton onClick={onClickSave}>
                    {gettext('Save')}
                </ActionButton>
            </li>
        ];

        value = (
            <SingleLineTextArea
                onChange={setEditingValue}
                onHitEnter={onClickSave}
                value={editingValue}
                focusOnMount={true}
            />
        );
    } else if (translation && translation.isSaving) {
        comment = (
            <>
                {gettext('Saving...')} <Icon name="spinner" />
            </>
        );
        value = <p>{translation && translation.value}</p>;
    } else {
        const onClickEdit = () => {
            setIsEditing(true);
            setEditingValue((translation && translation.value) || '');
        };

        if (translation && translation.comment) {
            comment = (
                <>
                    {translation.comment}
                    {translation.isErrored ? (
                        <Icon name="warning" className="icon--red" />
                    ) : (
                        <Icon name="tick" className="icon--green" />
                    )}
                </>
            );

            if (
                translation.translatedBy &&
                translation.translatedBy.avatar_url
            ) {
                comment = (
                    <>
                        <Avatar
                            username={translation.translatedBy.full_name}
                            avatarUrl={translation.translatedBy.avatar_url}
                        />
                        {comment}
                    </>
                );
            }
        }

        if (!isLocked) {
            buttons.push(
                <li key="edit">
                    <ActionButton onClick={onClickEdit}>
                        {translation ? gettext('Edit') : gettext('Translate')}
                    </ActionButton>
                </li>
            );
        }

        value = <p>{translation && translation.value}</p>;
    }

    return (
        <li className={translation && translation.isErrored ? 'errored' : ''}>
            {segment.location.subField && (
                <SegmentFieldLabel>
                    {segment.location.subField}
                </SegmentFieldLabel>
            )}
            <SegmentSource>{segment.source}</SegmentSource>
            <SegmentValue>{value}</SegmentValue>
            <SegmentToolbar>
                <li key="comment">{comment}</li>
                {buttons}
            </SegmentToolbar>
        </li>
    );
};

<<<<<<< HEAD
interface EditorSynchronisedValueSegmentProps {
    segment: SynchronisedValueSegment;
    override?: SegmentOverride;
    sourceLocale: Locale;
    isLocked: boolean;
    dispatch: React.Dispatch<EditorAction>;
    csrfToken: string;
}

const EditorSynchronisedValueSegment: FunctionComponent<
    EditorSynchronisedValueSegmentProps
> = ({ segment, override, sourceLocale, isLocked, dispatch, csrfToken }) => {
    let comment = <></>;
    let buttons: React.ReactFragment[] = [];
    let value: React.ReactFragment = <></>;

    if (override) {
        comment = (
            <>
                {gettext('Changed')}{' '}
                <Icon name="tick" className="icon--green" />
            </>
        );
    } else {
        // FIXME use a formatted string
        comment = (
            <>
                {gettext('Uses ') +
                    sourceLocale.displayName +
                    gettext(' version')}{' '}
                <Icon name="tick" className="icon--green" />
            </>
        );
    }

    if (segment.location.widget.type == 'text') {
        const [isEditing, setIsEditing] = React.useState(false);
        const [editingValue, setEditingValue] = React.useState(
            (override && override.value) || segment.value
        );

        if (isEditing && !isLocked) {
            const onClickSave = () => {
                setIsEditing(false);
                saveOverride(segment, editingValue, csrfToken, dispatch);
            };

            const onClickCancel = () => {
                setIsEditing(false);
            };

            buttons = [
                <ActionButton onClick={onClickCancel}>
                    {gettext('Cancel')}
                </ActionButton>,
                <ActionButton onClick={onClickSave}>
                    {gettext('Save')}
                </ActionButton>
            ];

            value = (
                <SingleLineTextArea
                    onChange={setEditingValue}
                    onHitEnter={onClickSave}
                    value={editingValue}
                    focusOnMount={true}
                />
            );
        } else {
            const onClickEdit = () => {
                setIsEditing(true);
                setEditingValue((override && override.value) || segment.value);
            };

            if (!isLocked) {
                buttons.push(
                    <ActionButton onClick={onClickEdit}>
                        {gettext('Edit')}
                    </ActionButton>
                );
            }

            value = <p>{(override && override.value) || segment.value}</p>;
        }
    } else if (segment.location.widget.type == 'page_chooser') {
        const onClickChangePage = () => {
            (window as any).ModalWorkflow({
                url: (window as any).chooserUrls.pageChooser,
                onload: (window as any).PAGE_CHOOSER_MODAL_ONLOAD_HANDLERS,
                responses: {
                    pageChosen: function(pageData: any) {
                        saveOverride(segment, pageData.id, csrfToken, dispatch);
                    }
                }
            });
        };
        if (!isLocked) {
            buttons.push(
                <ActionButton onClick={onClickChangePage}>
                    {gettext('Change page')}
                </ActionButton>
            );
        }

        const Wrapper = styled.div`
            padding: 0.9em 1.2em;
        `;

        value = (
            <Wrapper>
                <PageChooser
                    pageId={(override && override.value) || segment.value}
                />
            </Wrapper>
        );
    } else if (segment.location.widget.type == 'image_chooser') {
        const onClickChangeImage = () => {
            (window as any).ModalWorkflow({
                url: (window as any).chooserUrls.imageChooser,
                onload: (window as any).IMAGE_CHOOSER_MODAL_ONLOAD_HANDLERS,
                responses: {
                    imageChosen: function(imageData: any) {
                        saveOverride(
                            segment,
                            imageData.id,
                            csrfToken,
                            dispatch
                        );
                    }
                }
            });
        };
        if (!isLocked) {
            buttons.push(
                <ActionButton onClick={onClickChangeImage}>
                    {gettext('Change image')}
                </ActionButton>
            );
        }

        const Wrapper = styled.div`
            padding: 0.9em 1.2em;
        `;

        value = (
            <Wrapper>
                <ImageChooser
                    imageId={(override && override.value) || segment.value}
                />
            </Wrapper>
        );
    } else if (segment.location.widget.type == 'document_chooser') {
        const onClickChangeDocument = () => {
            (window as any).ModalWorkflow({
                url: (window as any).chooserUrls.documentChooser,
                onload: (window as any).DOCUMENT_CHOOSER_MODAL_ONLOAD_HANDLERS,
                responses: {
                    documentChosen: function(documentData: any) {
                        saveOverride(
                            segment,
                            documentData.id,
                            csrfToken,
                            dispatch
                        );
                    }
                }
            });
        };
        if (!isLocked) {
            buttons.push(
                <ActionButton onClick={onClickChangeDocument}>
                    {gettext('Change document')}
                </ActionButton>
            );
        }

        const Wrapper = styled.div`
            padding: 0.9em 1.2em;
        `;

        value = (
            <Wrapper>
                <DocumentChooser
                    documentId={(override && override.value) || segment.value}
                />
            </Wrapper>
        );
    } else {
        value = <p>{segment.value}</p>;
    }

    if (override) {
        const onClickUseEnglishVersion = () => {
            deleteOverride(segment, csrfToken, dispatch);
        };
        buttons.push(
            <ActionButton onClick={onClickUseEnglishVersion}>
                {/* FIXME use a formatted string */}
                {gettext('Switch to ') +
                    sourceLocale.displayName +
                    gettext(' version')}
            </ActionButton>
        );
    }
=======
interface EditorRelatedObjectSegmentProps {
    segment: RelatedObjectSegment;
}

const EditorRelatedObjectSegment: FunctionComponent<
    EditorRelatedObjectSegmentProps
> = ({ segment }) => {
    const openEditUrl = () => {
        if (segment.dest) {
            window.open(segment.dest.editUrl);
        }
    };

    const openCreateTranslationRequestUrl = () => {
        if (!!segment.source && segment.source.createTranslationRequestUrl) {
            window.open(segment.source.createTranslationRequestUrl);
        }
    };
>>>>>>> 5ae70aed

    return (
        <li>
            {segment.location.subField && (
                <SegmentFieldLabel>
                    {segment.location.subField}
                </SegmentFieldLabel>
            )}
<<<<<<< HEAD
            <SegmentValue>{value}</SegmentValue>
            <SegmentToolbar>
                <li>{comment}</li>
                {buttons.map(button => (
                    <li>{button}</li>
                ))}
=======
            <SegmentValue>
                <p>
                    {segment.source
                        ? segment.source.title
                        : gettext('[DELETED]')}
                </p>
            </SegmentValue>
            <SegmentToolbar>
                <li>
                    {!!segment.dest ? (
                        <>
                            {segment.translationProgress.translatedSegments} /{' '}
                            {segment.translationProgress.totalSegments}{' '}
                            {gettext('segments translated')}
                            {segment.translationProgress.translatedSegments ==
                                segment.translationProgress.totalSegments && (
                                <Icon name="tick" className="icon--green" />
                            )}
                        </>
                    ) : (
                        <>
                            {gettext('Not translated')}{' '}
                            <Icon name="warning" className="icon--red" />
                        </>
                    )}
                </li>
                <li>
                    {segment.dest && segment.dest.editUrl && (
                        <ActionButton onClick={openEditUrl}>
                            {gettext('Edit')}
                        </ActionButton>
                    )}
                    {!segment.dest &&
                        !!segment.source &&
                        segment.source.createTranslationRequestUrl && (
                            <ActionButton
                                onClick={openCreateTranslationRequestUrl}
                            >
                                {gettext('Translate')}
                            </ActionButton>
                        )}
                </li>
>>>>>>> 5ae70aed
            </SegmentToolbar>
        </li>
    );
};

interface EditorSegmentListProps extends EditorProps, EditorState {
    dispatch: React.Dispatch<EditorAction>;
    csrfToken: string;
}

const EditorSegmentList: FunctionComponent<EditorSegmentListProps> = ({
    object: { isLocked },
    sourceLocale,
    segments,
    stringTranslations,
    segmentOverrides,
    dispatch,
    csrfToken
}) => {
    // Group segments by field/block
    const segmentsByFieldBlock: Map<string, Segment[]> = new Map();
    segments.forEach(segment => {
        const field = segment.location.field;
        const blockId = segment.location.blockId || 'null';
        const key = `${field}/${blockId}`;

        let list = segmentsByFieldBlock.get(key);
        if (!list) {
            list = [];
            segmentsByFieldBlock.set(key, list);
        }

        list.push(segment);
    });

    const segmentRendered = Array.from(segmentsByFieldBlock.entries()).map(
        ([fieldBlock, segments]) => {
            // Render segments in field/block
            const segmentsRendered = segments.map(segment => {
                switch (segment.type) {
                    case 'string': {
                        return (
                            <EditorStringSegment
                                key={segment.id}
                                segment={segment}
                                translation={stringTranslations.get(segment.id)}
                                isLocked={isLocked}
                                dispatch={dispatch}
                                csrfToken={csrfToken}
                            />
                        );
                    }
<<<<<<< HEAD
                    case 'synchronised_value': {
                        return (
                            <EditorSynchronisedValueSegment
                                segment={segment}
                                override={segmentOverrides.get(segment.id)}
                                sourceLocale={sourceLocale}
                                isLocked={isLocked}
                                dispatch={dispatch}
                                csrfToken={csrfToken}
                            />
                        );
=======
                    case 'related_object': {
                        return <EditorRelatedObjectSegment segment={segment} />;
>>>>>>> 5ae70aed
                    }
                }
            });

            return (
                <li key={fieldBlock}>
                    <BlockLabel>{segments[0].location.field}</BlockLabel>
                    <BlockSegments>{segmentsRendered}</BlockSegments>
                </li>
            );
        }
    );

    return <SegmentList>{segmentRendered}</SegmentList>;
};

export default EditorSegmentList;<|MERGE_RESOLUTION|>--- conflicted
+++ resolved
@@ -16,14 +16,10 @@
     Segment,
     StringTranslation,
     StringTranslationAPI,
-<<<<<<< HEAD
     SegmentOverride,
     SegmentOverrideAPI,
-    Locale
-=======
-    RelatedObjectSegment,
-    Segment
->>>>>>> 5ae70aed
+    Locale,
+    RelatedObjectSegment
 } from '.';
 import {
     EditorState,
@@ -489,7 +485,6 @@
     );
 };
 
-<<<<<<< HEAD
 interface EditorSynchronisedValueSegmentProps {
     segment: SynchronisedValueSegment;
     override?: SegmentOverride;
@@ -694,26 +689,6 @@
             </ActionButton>
         );
     }
-=======
-interface EditorRelatedObjectSegmentProps {
-    segment: RelatedObjectSegment;
-}
-
-const EditorRelatedObjectSegment: FunctionComponent<
-    EditorRelatedObjectSegmentProps
-> = ({ segment }) => {
-    const openEditUrl = () => {
-        if (segment.dest) {
-            window.open(segment.dest.editUrl);
-        }
-    };
-
-    const openCreateTranslationRequestUrl = () => {
-        if (!!segment.source && segment.source.createTranslationRequestUrl) {
-            window.open(segment.source.createTranslationRequestUrl);
-        }
-    };
->>>>>>> 5ae70aed
 
     return (
         <li>
@@ -722,14 +697,43 @@
                     {segment.location.subField}
                 </SegmentFieldLabel>
             )}
-<<<<<<< HEAD
             <SegmentValue>{value}</SegmentValue>
             <SegmentToolbar>
                 <li>{comment}</li>
                 {buttons.map(button => (
                     <li>{button}</li>
                 ))}
-=======
+            </SegmentToolbar>
+        </li>
+    );
+};
+
+interface EditorRelatedObjectSegmentProps {
+    segment: RelatedObjectSegment;
+}
+
+const EditorRelatedObjectSegment: FunctionComponent<
+    EditorRelatedObjectSegmentProps
+> = ({ segment }) => {
+    const openEditUrl = () => {
+        if (segment.dest) {
+            window.open(segment.dest.editUrl);
+        }
+    };
+
+    const openCreateTranslationRequestUrl = () => {
+        if (!!segment.source && segment.source.createTranslationRequestUrl) {
+            window.open(segment.source.createTranslationRequestUrl);
+        }
+    };
+
+    return (
+        <li>
+            {segment.location.subField && (
+                <SegmentFieldLabel>
+                    {segment.location.subField}
+                </SegmentFieldLabel>
+            )}
             <SegmentValue>
                 <p>
                     {segment.source
@@ -772,7 +776,6 @@
                             </ActionButton>
                         )}
                 </li>
->>>>>>> 5ae70aed
             </SegmentToolbar>
         </li>
     );
@@ -825,7 +828,6 @@
                             />
                         );
                     }
-<<<<<<< HEAD
                     case 'synchronised_value': {
                         return (
                             <EditorSynchronisedValueSegment
@@ -837,10 +839,9 @@
                                 csrfToken={csrfToken}
                             />
                         );
-=======
+                    }
                     case 'related_object': {
                         return <EditorRelatedObjectSegment segment={segment} />;
->>>>>>> 5ae70aed
                     }
                 }
             });
